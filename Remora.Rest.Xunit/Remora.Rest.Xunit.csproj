<Project Sdk="Remora.Sdk">

    <!-- Override target frameworks -->
    <PropertyGroup>
        <LibraryFrameworks>$(ExecutableFrameworks)</LibraryFrameworks>
    </PropertyGroup>

    <PropertyGroup>
        <VersionPrefix>2.0.1</VersionPrefix>
        <Description>Supporting types for writing expressive unit tests of REST-focused API wrappers, allowing simple and direct testing of expected clientside behaviour.
        </Description>
        <PackageReleaseNotes>
            Upgrade Remora.Sdk and nuget packages.
        </PackageReleaseNotes>
    </PropertyGroup>

    <ItemGroup>
<<<<<<< HEAD
=======
        <PackageReference Include="FluentAssertions" PrivateAssets="contentfiles;analyzers;build;compile" />
>>>>>>> 1a9d9cde
        <PackageReference Include="RichardSzalay.MockHttp" />
        <PackageReference Include="xunit.assert" />
        <PackageReference Include="System.Text.Json" />
    </ItemGroup>

    <ItemGroup>
        <Compile Update="Json\JsonArrayMatcherBuilder.cs">
            <DependentUpon>JsonArrayMatcher.cs</DependentUpon>
        </Compile>
        <Compile Update="Json\JsonElementMatcherBuilder.cs">
            <DependentUpon>JsonElementMatcher.cs</DependentUpon>
        </Compile>
        <Compile Update="Json\JsonObjectMatcherBuilder.cs">
            <DependentUpon>JsonObjectMatcher.cs</DependentUpon>
        </Compile>
    </ItemGroup>
</Project><|MERGE_RESOLUTION|>--- conflicted
+++ resolved
@@ -15,10 +15,7 @@
     </PropertyGroup>
 
     <ItemGroup>
-<<<<<<< HEAD
-=======
         <PackageReference Include="FluentAssertions" PrivateAssets="contentfiles;analyzers;build;compile" />
->>>>>>> 1a9d9cde
         <PackageReference Include="RichardSzalay.MockHttp" />
         <PackageReference Include="xunit.assert" />
         <PackageReference Include="System.Text.Json" />
