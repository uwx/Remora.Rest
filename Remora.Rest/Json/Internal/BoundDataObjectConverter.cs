﻿//
//  SPDX-FileName: BoundDataObjectConverter.cs
//  SPDX-FileCopyrightText: Copyright (c) Jarl Gullberg
//  SPDX-License-Identifier: LGPL-3.0-or-later
//

using System;
using System.Collections.Generic;
using System.Linq;
using System.Text.Json;
using System.Text.Json.Serialization;
using Remora.Rest.Json.Reflection;

namespace Remora.Rest.Json.Internal;

/// <summary>
/// The actual implementation of <see cref="DataObjectConverter{TInterface, TImplementation}"/>, created by that same
/// type. These instances are bound to a certain set of <see cref="JsonSerializerOptions"/> and cache any data it might
/// need.
/// </summary>
/// <typeparam name="T">The type this instance converts.</typeparam>
internal sealed class BoundDataObjectConverter<T> : JsonConverter<T>
{
    private readonly ObjectFactory<T> _dtoFactory;
    private readonly bool _allowExtraProperties;

    // Split the property list to avoid "CanWrite" checks everywhere and instead perform that preemptively

    // Properties relevant for Write(...)
    private readonly DTOPropertyInfo[] _writeProperties;

    // Properties relevant for Read(...)
    private readonly DTOPropertyInfo[] _readProperties;

    // Speed up looking up the correct property. Also implicitly means property names can't be duplicated
    private readonly Dictionary<string, (bool IsPrimary, DTOPropertyInfo DTOProperty)> _readPropertiesByName;

    /// <summary>
    /// Initializes a new instance of the <see cref="BoundDataObjectConverter{T}"/> class.
    /// </summary>
    /// <param name="dtoFactory">The DTO factory.</param>
    /// <param name="allowExtraProperties">Whether extra undefined properties should be allowed.</param>
    /// <param name="writeProperties">Properties relevant when writing the DTO to JSON.</param>
    /// <param name="readProperties">Properties relevant when reading the DTO from JSON.</param>
    public BoundDataObjectConverter
    (
        ObjectFactory<T> dtoFactory,
        bool allowExtraProperties,
        DTOPropertyInfo[] writeProperties,
        DTOPropertyInfo[] readProperties
    )
        : this(dtoFactory, allowExtraProperties, writeProperties, readProperties)
    {
<<<<<<< HEAD
        var constructorParameters = chosenConstructor.GetParameters();
        for (var i = 0; i < chosenConstructor.GetParameters().Length; ++i)
        {
            var argument = constructorParameters[i];
            var property = readProperties[i];

            if (!argument.HasDefaultValue)
            {
                continue;
            }

            var defaultValue = argument.DefaultValue;
            if (argument.ParameterType.IsValueType && defaultValue is null)
            {
                // explicitly create a default value, since it's not stored for some reason
                defaultValue = Activator.CreateInstance(argument.ParameterType);
            }

            _defaultConstructorValues.Add
            (
                property,
                defaultValue
            );
        }
    }

    /// <summary>
    /// Initializes a new instance of the <see cref="BoundDataObjectConverter{T}"/> class.
    /// </summary>
    /// <param name="dtoFactory">The DTO factory.</param>
    /// <param name="allowExtraProperties">Whether extra undefined properties should be allowed.</param>
    /// <param name="writeProperties">Properties relevant when writing the DTO to JSON.</param>
    /// <param name="readProperties">Properties relevant when reading the DTO from JSON.</param>
    public BoundDataObjectConverter
    (
        ObjectFactory<T> dtoFactory,
        bool allowExtraProperties,
        DTOPropertyInfo[] writeProperties,
        DTOPropertyInfo[] readProperties
    )
    {
=======
>>>>>>> d5eb3760
        _dtoFactory = dtoFactory;
        _allowExtraProperties = allowExtraProperties;
        _writeProperties = writeProperties;
        _readProperties = readProperties;

        _readPropertiesByName = _readProperties
            .SelectMany(p => p.ReadNames.Select((n, i) => (IsPrimary: i == 0, n, DTOProperty: p)))
            .ToDictionary(x => x.n, x => (x.IsPrimary, x.DTOProperty));
    }

    /// <inheritdoc />
    public override T Read
    (
        ref Utf8JsonReader reader,
        Type typeToConvert,
        JsonSerializerOptions options
    )
    {
        if (reader.TokenType != JsonTokenType.StartObject || !reader.Read())
        {
            throw new JsonException();
        }

        var readProperties = _readProperties;

        // Possible Optimization: Cache this array and reuse it.
        // F.e. in a thread-static field. This method isn't async anyways.

        // Avoid creating a dictionary and fill the arguments array directly
        var constructorArguments = new object?[readProperties.Length];

        // We use "Missing" as a sentinel to indicate that a value hasn't
        // been seen yet without needing to allocate additional memory.
        constructorArguments.AsSpan().Fill(DataObjectConverterHelpers.Missing);

        while (reader.TokenType != JsonTokenType.EndObject)
        {
            var propertyName = reader.GetString()!;
            if (!reader.Read())
            {
                throw new JsonException();
            }

            var (isPrimaryChoice, dtoProperty) = GetReadPropertyInfo(propertyName);

            if (dtoProperty is null)
            {
                if (!_allowExtraProperties)
                {
                    throw new JsonException
                    (
                        $"DTO disallows extra properties and has no matching property for JSON property {propertyName}."
                    );
                }

                // No matching property - we'll skip it
                if (!reader.TrySkip())
                {
                    throw new JsonException("Couldn't skip elements.");
                }

                if (!reader.Read())
                {
                    throw new JsonException("Unexpectedly reached end of JSON.");
                }

                continue;
            }

            var propertyValue = JsonSerializer.Deserialize
            (
                ref reader,
                dtoProperty.Property.PropertyType,
                dtoProperty.Options
            );

            // Verify nullability
            if (propertyValue is null && !dtoProperty.AllowsNull)
            {
                throw new JsonException($"null is not a valid value for DTO property \"{dtoProperty.Property.Name}\".");
            }

            var index = dtoProperty.ReadIndex;
            if (isPrimaryChoice || constructorArguments[index] == DataObjectConverterHelpers.Missing)
            {
                constructorArguments[index] = propertyValue;
            }

            if (!reader.Read())
            {
                throw new JsonException();
            }
        }

        // Polyfill/check properties that weren't found yet
        for (var i = 0; i < constructorArguments.Length; i++)
        {
            if (constructorArguments[i] != DataObjectConverterHelpers.Missing)
            {
                continue;
            }

            var dtoProperty = readProperties[i];
            if (dtoProperty.DefaultValue.TryGet(out var defaultValue))
            {
                constructorArguments[i] = defaultValue;
            }
            else
            {
                throw new JsonException
                (
                    $"The data property \"{dtoProperty.Property.Name}\" did not have a corresponding value in the JSON."
                );
            }
        }

        return _dtoFactory(constructorArguments);
    }

    /// <inheritdoc />
    public override void Write
    (
        Utf8JsonWriter writer,
        T value,
        JsonSerializerOptions options
    )
    {
        if (value is null)
        {
            writer.WriteNullValue();
            return;
        }

        writer.WriteStartObject();

        foreach (var dtoProperty in _writeProperties)
        {
            dtoProperty.Writer(writer, dtoProperty, value);
        }

        writer.WriteEndObject();
    }

    private (bool IsPrimaryChoice, DTOPropertyInfo? DTOProperty) GetReadPropertyInfo(string name)
    {
        return _readPropertiesByName.TryGetValue(name, out var v) ? v : default;
    }
}<|MERGE_RESOLUTION|>--- conflicted
+++ resolved
@@ -51,50 +51,6 @@
     )
         : this(dtoFactory, allowExtraProperties, writeProperties, readProperties)
     {
-<<<<<<< HEAD
-        var constructorParameters = chosenConstructor.GetParameters();
-        for (var i = 0; i < chosenConstructor.GetParameters().Length; ++i)
-        {
-            var argument = constructorParameters[i];
-            var property = readProperties[i];
-
-            if (!argument.HasDefaultValue)
-            {
-                continue;
-            }
-
-            var defaultValue = argument.DefaultValue;
-            if (argument.ParameterType.IsValueType && defaultValue is null)
-            {
-                // explicitly create a default value, since it's not stored for some reason
-                defaultValue = Activator.CreateInstance(argument.ParameterType);
-            }
-
-            _defaultConstructorValues.Add
-            (
-                property,
-                defaultValue
-            );
-        }
-    }
-
-    /// <summary>
-    /// Initializes a new instance of the <see cref="BoundDataObjectConverter{T}"/> class.
-    /// </summary>
-    /// <param name="dtoFactory">The DTO factory.</param>
-    /// <param name="allowExtraProperties">Whether extra undefined properties should be allowed.</param>
-    /// <param name="writeProperties">Properties relevant when writing the DTO to JSON.</param>
-    /// <param name="readProperties">Properties relevant when reading the DTO from JSON.</param>
-    public BoundDataObjectConverter
-    (
-        ObjectFactory<T> dtoFactory,
-        bool allowExtraProperties,
-        DTOPropertyInfo[] writeProperties,
-        DTOPropertyInfo[] readProperties
-    )
-    {
-=======
->>>>>>> d5eb3760
         _dtoFactory = dtoFactory;
         _allowExtraProperties = allowExtraProperties;
         _writeProperties = writeProperties;
